--- conflicted
+++ resolved
@@ -2,10 +2,7 @@
 from tqdm.auto import tqdm
 from itertools import count
 from functools import cmp_to_key
-<<<<<<< HEAD
 from .utils import getname
-=======
->>>>>>> 66ff7856
 from .typing import *
 
 def train_model(wrapper: Wrapper,
