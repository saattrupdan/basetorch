--- conflicted
+++ resolved
@@ -45,15 +45,10 @@
     else:
         raise RuntimeError(f'Criterion {criterion} not found.')
 
-<<<<<<< HEAD
-def str2sched(scheduler: Schedulerlike, optimiser: Optimiser) -> Scheduler:
+def str2sched(scheduler: str, optimiser: Optimiser) -> Scheduler:
     if isinstance(scheduler, Scheduler):
         return scheduler
     elif scheduler == 'reduce_on_plateau':
-        return sched.ReduceLROnPlateau(optimizer = optimiser)
-=======
-def str2sched(scheduler: str, optimiser: Optimiser) -> Scheduler:
-    if scheduler == 'reduce_on_plateau':
         return sched.ReduceLROnPlateau(optimiser)
     elif scheduler == 'one_cycle':
         return sched.OneCycleLR(optimiser, max_lr = 1.)
@@ -63,7 +58,6 @@
         return sched.StepLR(optimiser, step_size = 5)
     elif scheduler == 'exp':
         return sched.ExponentialLR(optimiser, gamma = 0.1)
->>>>>>> 66ff7856
     else:
         raise RuntimeError(f'Scheduler {scheduler} not found.')
 
